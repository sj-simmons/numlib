--- conflicted
+++ resolved
@@ -1,9 +1,5 @@
 from copy import copy
-<<<<<<< HEAD
-from typing import Type, Union, TypeVar, Optional, Sequence, cast, Callable, Iterator, Any
-=======
 from typing import Type, Union, TypeVar, Optional, Sequence, cast, Callable, Iterator, Any, Generic
->>>>>>> 4ddf9786
 from numlib import isprime, gcd, xgcd, iproduct, divisors, mulorder_
 from polylib.polynomial import Polynomial, FPolynomial, Ring, Field
 
@@ -34,7 +30,7 @@
     def __add__(self, other: Union[int, 'ZMod']) -> 'ZMod': ...
     def __radd__(self, other: int) -> 'ZMod': ...
     def __sub__(self, other: Union[int, 'ZMod']) -> 'ZMod': ...
-    def __rsub__(self, other: Union[int, 'ZMod']) -> 'ZMod': ...
+    def __rsub__(self, other: int) -> 'ZMod': ...
     def __neg__(self) -> 'ZMod': ...
     def __mul__(self, other: Union[int, 'ZMod']) -> 'ZMod': ...
     def __rmul__(self, other: Union[int, 'ZMod']) -> 'ZMod': ...
@@ -45,114 +41,45 @@
     def __iter__(self, units_: bool = False) -> Iterator['ZMod']: ...
     def units(self) -> Iterator['ZMod']: ...
     @classmethod
-    def __len__(cls, self) -> int: ...
+    def __len__(cls) -> int: ...
     @classmethod
-    def __str__(cls, self) -> str: ...
+    def __str__(cls) -> str: ...
     @classmethod
-    def __repr__(cls, self) -> str: ...
+    def __repr__(cls) -> str: ...
     @classmethod
-    def indet(cls, **kwargs) -> Polynomial['ZMod']: ...
+    def indet(cls, indet: str, spaces: bool, increasing: bool) -> Polynomial['ZMod']: ...
 
 class ZMod_(ZMod, metaclass=ZModIterable):
     char: int
-<<<<<<< HEAD
-    indet: Callable[[str, bool, bool], Polynomial['ZMod']]
-    def __add__(self, other: Union[int, 'ZMod']) -> 'ZMod': ...
-    def __radd__(self, other: Union[int, 'ZMod']) -> 'ZMod': ...
-    def __sub__(self, other: Union[int, 'ZMod']) -> 'ZMod': ...
-    def __rsub__(self, other: Union[int, 'ZMod']) -> 'ZMod': ...
-    def __neg__(self) -> 'ZMod': ...
-    def __mul__(self, other: Union[int, 'ZMod']) -> 'ZMod': ...
-    def __rmul__(self, other: Union[int, 'ZMod']) -> 'ZMod': ...
-    def __pow__(self, m: int) -> Optional['ZMod']: ... # type: ignore[override]
-    def __truediv__(self, other: Union[int, 'ZMod']) -> Optional['ZMod']: ... # type: ignore[override]
-    #@classmethod
-    #def indet(cls, indet: str, spaces: bool, increasing: bool) -> Polynomial['ZMod']: ...
-=======
     order: int
     def isunit(self) -> bool: ...
->>>>>>> 4ddf9786
 
 class ZModP(int):
     def __add__(self, other: Union[int, 'ZModP']) -> 'ZModP': ...
     def __radd__(self, other: int) -> 'ZModP': ...
     def __sub__(self, other: Union[int, 'ZModP']) -> 'ZModP': ...
-    def __rsub__(self, other: Union[int, 'ZModP']) -> 'ZModP': ...
+    def __rsub__(self, other: int) -> 'ZModP': ...
     def __neg__(self) -> 'ZModP': ...
     def __mul__(self, other: Union[int, 'ZModP']) -> 'ZModP': ...
     def __rmul__(self, other: Union[int, 'ZModP']) -> 'ZModP': ...
-    def __pow__(self, m: int) -> 'ZModP': ... # type: ignore[override]
+    def __pow__(self, m: int) -> 'ZModP': ...
     def __truediv__(self, other: Union[int, 'ZModP']) -> 'ZModP': ...
-    def __rtruediv__(self, other: int) -> 'ZModP': ... # type: ignore[misc]
+    def __rtruediv__(self, other: int) -> 'ZModP': ...
 
 class ZModPIterable(type):
     def __iter__(self, units_: bool = False) -> Iterator['ZModP']: ...
     def units(self) -> Iterator['ZModP']: ...
     @classmethod
-    def __len__(cls, self) -> int: ...
+    def __len__(cls) -> int: ...
     @classmethod
-    def __str__(cls, self) -> str: ...
+    def __str__(cls) -> str: ...
     @classmethod
-    def __repr__(cls, self) -> str: ...
+    def __repr__(cls) -> str: ...
     @classmethod
-    def indet(cls, **kwargs) -> FPolynomial['ZModP']: ...
+    def indet(cls, indet: str, spaces: bool, increasing: bool) -> FPolynomial['ZModP']: ...
 
 class ZModP_(ZModP, metaclass=ZModPIterable):
     char: int
-<<<<<<< HEAD
-    indet: Callable[[str, bool, bool],Polynomial['ZModP']]
-    #def indet(cls, indet: str = 'x', spaces: bool = False, increasing: bool = False) -> FPolynomial['ZModP']: ...
-    def __add__(self, other: Union[int, 'ZModP']) -> 'ZModP': ...
-    def __radd__(self, other: Union[int, 'ZModP']) -> 'ZModP': ...
-    def __sub__(self, other: Union[int, 'ZModP']) -> 'ZModP': ...
-    def __rsub__(self, other: Union[int, 'ZModP']) -> 'ZModP': ...
-    def __neg__(self) -> 'ZModP': ...
-    def __mul__(self, other: Union[int, 'ZModP']) -> 'ZModP': ...
-    def __rmul__(self, other: Union[int, 'ZModP']) -> 'ZModP': ...
-    def __pow__(self, m: int) -> 'ZModP': ... # type: ignore[override]
-    def __truediv__(self, other: Union[int, 'ZModP']) -> 'ZModP': ...
-    def __rtruediv__(self, other: int) -> 'ZModP': ... # type: ignore[misc]
-    #@classmethod
-    #def indet(cls, indet: str, spaces: bool, increasing: bool) -> FPolynomial['ZModP']: ...
-
-R = TypeVar('R', bound = Ring[Any])
-F = TypeVar('F', bound = Field[Any])
-
-class PMod(Polynomial[R]):
-    char: int
-    order: int  # NOTE: This likely needs to be implemented below? Need this for ZMod and ZModP??
-    #indet: Callable[[str, bool, bool],Polynomial['PMod[R]']] # NOTE: implement this
-
-    #def __add__(self, other: Union[int, 'PMod']) -> 'PMod': ...
-    #def __radd__(self, other: Union[int, 'PMod']) -> 'PMod': ...
-    #def __sub__(self, other: Union[int, 'PMod']) -> 'PMod': ...
-    #def __rsub__(self, other: Union[int, 'PMod']) -> 'PMod': ...
-    #def __neg__(self) -> 'ZMod': ...
-    #def __mul__(self, other: Union[int, 'PMod']) -> 'PMod': ...
-    #def __rmul__(self, other: Union[int, 'PMod']) -> 'PMod': ...
-    #def __pow__(self, m: int) -> Optional['PMod']: ... # type: ignore[override]
-    #def __truediv__(self, other: Union[int, 'ZMod']) -> Optional['ZMod']: ... # type: ignore[override]
-
-class FPMod(FPolynomial[F]):
-    char: int
-    order: int
-    #indet: Callable[[str, bool, bool],Polynomial['FPMod[F]']] # NOTE: implement this
-    #def __add__(self, other: Union[int, 'FPMod']) -> 'FPMod': ...
-    #def __radd__(self, other: Union[int, 'FPMod']) -> 'FPMod': ...
-    #def __sub__(self, other: Union[int, 'FPMod']) -> 'FPMod': ...
-    #def __rsub__(self, other: Union[int, 'FPMod']) -> 'FPMod': ...
-    #def __neg__(self) -> 'ZModP': ...
-    #def __mul__(self, other: Union[int, 'FPMod']) -> 'FPMod': ...
-    #def __rmul__(self, other: Union[int, 'FPMod']) -> 'FPMod': ...
-    #def __pow__(self, m: int) -> 'FPMod': ... # type: ignore[override]
-    #def __truediv__(self, other: Union[int, 'FPMod']) -> 'FPMod': ...
-    #def __rtruediv__(self, other: int) -> 'FPMod': ... # type: ignore[misc]
-
-#class GF_FPmod_:
-#    pass
-
-def Zmod(n: int, mp: bool = False, negatives: bool = True,) -> Type[ZMod]:
-=======
     order: int
     def isunit(self) -> bool: ...
 
@@ -168,9 +95,9 @@
 class PMod(Generic[R]):
     def __init__(self, *args, **kwargs): ...
     def __add__(self, other: Union[int, 'PMod[R]']) -> 'PMod[R]': ...
-    def __radd__(self, other: int) -> 'PMod[R]': ...
+    def __radd__(self, other: Union[R, int]) -> 'PMod[R]': ...
     def __sub__(self, other: Union[int, 'PMod[R]']) -> 'PMod[R]': ...
-    def __rsub__(self, other: Union[int, 'PMod[R]']) -> 'PMod[R]': ...
+    def __rsub__(self, other: Union[R, int]) -> 'PMod[R]': ...
     def __neg__(self) -> 'PMod[R]': ...
     def __mul__(self, other: Union[int, 'PMod[R]']) -> 'PMod[R]': ...
     def __rmul__(self, other: Union[int, 'PMod[R]']) -> 'PMod[R]': ...
@@ -187,15 +114,15 @@
     # NOTE:  This (and Pmod) should probably induce F (and R)
     def __init__(self, *args, **kwargs): ...
     def __add__(self, other: Union[int, 'FPMod[F]']) -> 'FPMod[F]': ...
-    def __radd__(self, other: int) -> 'FPMod[F]': ...
+    def __radd__(self, other: Union[F, int]) -> 'FPMod[F]': ...
     def __sub__(self, other: Union[int, 'FPMod[F]']) -> 'FPMod[F]': ...
-    def __rsub__(self, other: Union[int, 'FPMod[F]']) -> 'FPMod[F]': ...
+    def __rsub__(self, other: Union[F, int]) -> 'FPMod[F]': ...
     def __neg__(self) -> 'FPMod[F]': ...
     def __mul__(self, other: Union[int, 'FPMod[F]']) -> 'FPMod[F]': ...
     def __rmul__(self, other: Union[int, 'FPMod[F]']) -> 'FPMod[F]': ...
     def __pow__(self, m: int) -> 'FPMod[F]': ... # type: ignore[override]
     def __truediv__(self, other: Union[int, 'FPMod[F]']) -> 'FPMod[F]': ...
-    def __rtruediv__(self, other: int) -> 'FPMod[F]': ... # type: ignore[misc]
+    def __rtruediv__(self, other: Union[F, int]) -> 'FPMod[F]': ... # type: ignore[misc]
 
 class GF_FPModMeta(type):
     def __iter__(self) -> Iterator[FPMod[ZModP]]: ...
@@ -204,12 +131,12 @@
     @classmethod
     def __repr__(cls) -> str: ...
 
-class GF_FPMod():
+class GF_FPMod:
     def __init__(self, *args, **kwargs): ...
     def __add__(self, other: Union[int, 'GF_FPMod']) -> 'GF_FPMod': ...
     def __radd__(self, other: int) -> 'GF_FPMod': ...
     def __sub__(self, other: Union[int, 'GF_FPMod']) -> 'GF_FPMod': ...
-    def __rsub__(self, other: Union[int, 'GF_FPMod']) -> 'GF_FPMod': ...
+    def __rsub__(self, other: int) -> 'GF_FPMod': ...
     def __neg__(self) -> 'GF_FPMod': ...
     def __mul__(self, other: Union[int, 'GF_FPMod']) -> 'GF_FPMod': ...
     def __rmul__(self, other: Union[int, 'GF_FPMod']) -> 'GF_FPMod': ...
@@ -221,7 +148,6 @@
     def indet(*args, **kwargs) -> FPolynomial['GF_FPMod']: ...
 
 def Zmod(n: int, mp: bool = False, negatives: bool = True,) -> Type[ZMod_]:
->>>>>>> 4ddf9786
     """Quotient the integers by the principal ideal generated by n.
 
     This returns a class whose instances are elements of Z/n, the ring
@@ -314,10 +240,7 @@
 
             #return super(Z_Mod_, cls).__new__(cls, value)
             return cast(Z_Mod, ZMod.__new__(cls, value))
-<<<<<<< HEAD
-=======
             #return ZMod.__new__(cls, value)
->>>>>>> 4ddf9786
 
         # def __new__(metacls, cls, bases, classdict, value):
         #    return super(metacls, metacls).__new__(metacls, value % n)
@@ -325,11 +248,7 @@
         def __add__(self, other: Union[int, 'Z_Mod']) -> 'Z_Mod':
             return Z_Mod(super(ZMod, self).__add__(other))
 
-<<<<<<< HEAD
-        def __radd__(self, other: Union[int, 'Z_Mod']) -> 'Z_Mod':
-=======
         def __radd__(self, other: int) -> 'Z_Mod':
->>>>>>> 4ddf9786
             return Z_Mod(super(ZMod, self).__radd__(other))
 
         def __neg__(self) -> 'Z_Mod':
@@ -338,7 +257,7 @@
         def __sub__(self, other: Union[int, 'Z_Mod']) -> 'Z_Mod':
             return Z_Mod(super(ZMod, self).__sub__(other))
 
-        def __rsub__(self, other: Union[int, 'Z_Mod']) -> 'Z_Mod':
+        def __rsub__(self, other: int) -> 'Z_Mod':
             return Z_Mod(super(ZMod, self).__rsub__(other))
 
         def __mul__(self, other: Union[int, 'Z_Mod']) -> 'Z_Mod':
@@ -382,12 +301,8 @@
         def __str__(self) -> str:
             return super().__repr__()  # for Python 3.9
 
-<<<<<<< HEAD
-    class Z_ModIterable(type):
-=======
     #class Z_ModIterable(type):
     class Z_ModIterable(ZModIterable):
->>>>>>> 4ddf9786
         def __iter__(self, units_: bool = False) -> Iterator['Z_Mod']:
             # for i in range(n//2 + 1, n//2 + n + 1) if negatives else range(n):
             for i in (
@@ -421,11 +336,7 @@
         def indet(cls, indet: str = 'x', spaces: bool = False, increasing: bool = False) -> Polynomial['ZMod']:
             return Polynomial([Z_Mod(0), Z_Mod(1)], x=indet, spaces=spaces, increasing=increasing)
 
-<<<<<<< HEAD
-    class Z_Mod_(Z_Mod, metaclass=Z_ModIterable):
-=======
     class Z_Mod_(ZMod_, Z_Mod, metaclass=Z_ModIterable):
->>>>>>> 4ddf9786
 
         char = n
         order = n
@@ -437,11 +348,7 @@
 
     return Z_Mod_
 
-<<<<<<< HEAD
-def Zmodp(p: int, mp: bool =False, negatives: bool =True) -> Type[ZModP]:
-=======
 def Zmodp(p: int, mp: bool =False, negatives: bool =True) -> Type[ZModP_]:
->>>>>>> 4ddf9786
     """Quotient the integers by the principal ideal generated by n.
 
     This returns a class that can be used to work in the ring of int-
@@ -517,11 +424,7 @@
         def __add__(self, other: Union[int, 'Z_ModP']) -> 'Z_ModP':
             return Z_ModP(super(ZModP, self).__add__(other))
 
-<<<<<<< HEAD
-        def __radd__(self, other: Union[int, 'Z_ModP']) -> 'Z_ModP':
-=======
         def __radd__(self, other: int) -> 'Z_ModP':
->>>>>>> 4ddf9786
             return Z_ModP(super(ZModP, self).__radd__(other))
 
         def __neg__(self) -> 'Z_ModP':
@@ -530,7 +433,7 @@
         def __sub__(self, other: Union[int, 'Z_ModP']) -> 'Z_ModP':
             return Z_ModP(super(ZModP, self).__sub__(other))
 
-        def __rsub__(self, other: Union[int, 'Z_ModP']) -> 'Z_ModP':
+        def __rsub__(self, other: int) -> 'Z_ModP':
             return Z_ModP(super(ZModP, self).__rsub__(other))
 
         def __mul__(self, other: Union[int, 'Z_ModP']) -> 'Z_ModP':
@@ -571,11 +474,7 @@
         def __str__(self) -> str:
             return super().__repr__()  # for Python 3.9
 
-<<<<<<< HEAD
-    class Z_ModIterable(type):
-=======
     class Z_ModIterable(ZModPIterable):
->>>>>>> 4ddf9786
         def __iter__(self, units_: bool = False) -> Iterator['Z_ModP']:
             # for i in range(n//2 + 1, n//2 + n + 1) if negatives else range(n):
             for i in (
@@ -609,16 +508,10 @@
             return FPolynomial([Z_ModP(0), Z_ModP(1)], x=indet, spaces=spaces, increasing=increasing)
 
 
-<<<<<<< HEAD
-    class Z_Mod_(Z_ModP, metaclass=Z_ModIterable):
-
-        char = p
-=======
     class Z_Mod_(ZModP_, Z_ModP, metaclass=Z_ModIterable):
 
         char = p
         order = p
->>>>>>> 4ddf9786
 
         def isunit(self) -> bool:
             return self != 0
@@ -627,11 +520,7 @@
 
     return Z_Mod_
 
-<<<<<<< HEAD
-R = TypeVar('R', bound=Ring)
-=======
 R1 = TypeVar('R1', bound=Ring)
->>>>>>> 4ddf9786
 
 def Pmod(monic: Polynomial[R]) -> Type[PMod[R]]:
     """Quotient a univariate polynomial ring by a principal ideal.
@@ -674,7 +563,7 @@
     mx = monic.x
     msp = monic.spaces
     minc = monic.increasing
-    one = monic[-1]**0
+    one = cast(R, monic[-1]**0)
 
     class PmodMeta_(PModMeta, type):
         @classmethod
@@ -685,14 +574,8 @@
         def __repr__(cls) -> str:
             return f"{(one).__class__.__name__}[{mx}]/<{monic}>"
 
-<<<<<<< HEAD
-    R1 = TypeVar('R1', bound=Ring)
-    #class Pmod_(Polynomial, metaclass=Pmod__):
-    class Pmod_(PMod[R1], metaclass=Pmod__):
-=======
     #class Pmod_(Polynomial, metaclass=PmodMeta_):
     class Pmod_(Polynomial[R1], PMod[R1], metaclass=PmodMeta_):
->>>>>>> 4ddf9786
         def __init__(self, coeffs: Sequence[R1], x: Optional[str] = None, spaces: bool =True, increasing: bool = False):
 
             if not (
@@ -714,10 +597,7 @@
             if mdeg < 0:
                 raise ValueError("no need to quotient by <0>")
 
-<<<<<<< HEAD
-=======
             #poly = Polynomial[R1](
->>>>>>> 4ddf9786
             poly = Polynomial(
                 [one * elt for elt in coeffs], x=mx, spaces=msp, increasing=minc
             )
@@ -726,11 +606,11 @@
                 poly %= monic
             super().__init__(poly._coeffs, x=x if x else mx, spaces=msp, increasing=minc)
 
-        def __eq__(self, other: Union[int, 'Pmod_']) -> bool: # type: ignore[override]
-            return ((self - other).__mod__(monic))._degree < 0
-
-        def __ne__(self, other: Union[int, 'Pmod_']) -> bool: # type: ignore[override]
-            return ((self - other).__mod__(monic))._degree > -1
+        def __eq__(self, other: Union[int, 'Pmod_']) -> bool:
+            return ((self - other).__mod__(cast(Polynomial[R1], monic)))._degree < 0
+
+        def __ne__(self, other: Union[int, 'Pmod_']) -> bool:
+            return ((self - other).__mod__(cast(Polynomial[R1], monic)))._degree > -1
 
         def __hash__(self) -> int:
             return hash((self._coeffs, monic._coeffs))
@@ -991,14 +871,9 @@
         # def char(self):
         #    return fpoly[-1].char()
 
-<<<<<<< HEAD
-    class FPmod_(FPMod[F], metaclass=FPmod__):
-        def __init__(self, coeffs: Sequence[F], x: Optional[str] = None, spaces: bool = True, increasing: bool = False) -> None:
-=======
     #class FPmod_(FPMod[F1], metaclass=FPmodMeta_):
     class FPmod_(FPolynomial[F1], FPMod[F1], metaclass=FPmodMeta_):
         def __init__(self, coeffs: Sequence[F1], x: Optional[str] = None, spaces: bool = True, increasing: bool = False) -> None:
->>>>>>> 4ddf9786
 
             if not (
                 isinstance(coeffs, Polynomial) or hasattr(type(coeffs), "__iter__")
@@ -1023,7 +898,7 @@
             poly = FPolynomial[F1](coeffs, x=fx, spaces=fsp, increasing=finc)
             polydeg = poly._degree
             if polydeg and polydeg >= fdeg:
-                poly %= fpoly
+                poly %= cast(FPolynomial[F1], fpoly)
             super().__init__(poly._coeffs, x=x if x else fx, spaces=fsp, increasing=finc)
 
         def __truediv__(self, other: Union[int, 'FPmod_']) -> 'FPmod_':
@@ -1037,11 +912,9 @@
             #else:
             #    return NotImplemented
 
-        def __rtruediv__(self, other: Union[int, 'FPmod_']) -> 'FPmod_':
-            return cast(FPmod_, self.__class__([other], self.x, self.spaces, self.increasing) / self)
-
-<<<<<<< HEAD
-=======
+        def __rtruediv__(self, other: Union[int, F1]) -> 'FPmod_':
+            return cast(FPmod_, self.__class__((cast(F1, other),), self.x, self.spaces, self.increasing) / self)
+
         def __pow__(self, m: int) -> 'FPmod_':
             if m < 0:
                 assert self != 0, "cannot invert 0"
@@ -1051,7 +924,6 @@
                 return cast(FPmod_, super().__pow__(m))
                 #return cast(FPmod_, super(FPmod_, self).__pow__(m))
 
->>>>>>> 4ddf9786
         def __eq__(self, other: 'FPmod_') -> bool: # type: ignore[override]
             #NOTE: Induce from int here an Pmod GaloisField??
             return ((self - other) % fpoly)._degree < 0
@@ -1072,39 +944,10 @@
                 s = s[1:-1]
             return f"<{fpoly_}>" if self._degree < 0 else f"{self} + <{s}>"
 
-<<<<<<< HEAD
-        def __truediv__(self, other: Union[int, 'FPmod_']) -> 'FPmod_':
-            if isinstance(other, int):
-                return cast(FPmod_, self * (other * (self**0)[0]) ** -1)
-            elif isinstance(other, FPolynomial):
-                g, inv, _ = xgcd(other, fpoly)
-                if not g._degree == 0:
-                    raise ValueError(f"{other} is not invertible modulo {fpoly}")
-                return cast(FPmod_, self * inv * g[0] ** -1)
-            #else:
-            #    return NotImplemented
-
-        def __rtruediv__(self, other: Union[int, 'FPmod_']) -> 'FPmod_':
-            return self.__class__([other], self.x, self.spaces, self.increasing) / self
-
-        def __pow__(self, m: int) -> 'FPmod_':
-            if m < 0:
-                assert self != 0, "cannot invert 0"
-                # return super(FPmod_, 1/self).__pow__(-m)
-                return (1 / self).__pow__(-m)
-            else:
-                return cast(FPmod_, super().__pow__(m))
-                #return cast(FPmod_, super(FPmod_, self).__pow__(m))
 
     return FPmod_
 
-def GaloisField(p: int, r: int = 1, negatives=True, indet: str="t") -> Type[FPMod[ZModP]]:
-=======
-
-    return FPmod_
-
 def GaloisField(p: int, r: int = 1, negatives=True, indet: str="t") -> Type[GF_FPMod]:
->>>>>>> 4ddf9786
     """Return an implemention of a Galois field of order p^r.
 
     Rather than calling this with r = 1 to implement GF(p), you may want
@@ -1370,11 +1213,7 @@
     else:
         return NotImplemented #type:ignore
 
-<<<<<<< HEAD
-    class FPmod__(type):
-=======
     class FPmodMeta_(GF_FPModMeta):
->>>>>>> 4ddf9786
         def __iter__(self) -> Iterator[FPMod[ZModP]] :
             for coeffs in iproduct(PF, repeat=r):
                 yield (self(coeffs))
@@ -1388,11 +1227,7 @@
             # return f"{(irrbase).__class__.__name__}[{irrx}]/<{irred}>"
             return f"{PF}[{indet}] mod {repr(irred)}"
 
-<<<<<<< HEAD
-    class GF_FPmod_(FPMod[ZModP], metaclass=FPmod__):
-=======
     class GF_FPmod_(FPolynomial[ZModP], GF_FPMod, metaclass=FPmodMeta_):
->>>>>>> 4ddf9786
         def __init__(self, coeffs: Sequence[ZModP] = (), x: str = indet, spaces: bool = False, increasing: bool = False) -> None: 
             # if not (isinstance(coeffs, Polynomial) or hasattr(type(coeffs), '__iter__')):
             #    raise ValueError(
@@ -1461,13 +1296,8 @@
     GF = GF_FPmod_
     GF.__name__ = str(GF)
 
-<<<<<<< HEAD
-    def indeterminant(indet: str = 'x', spaces: bool = True, increasing: bool = True) -> FPolynomial:
-        return FPolynomial([t*0, t**0], x=indet, spaces=spaces, increasing=increasing)
-=======
     def indeterminant(letter: str = 'x', spaces: bool = True, increasing: bool = True) -> FPolynomial[GF_FPMod]:
         return FPolynomial([t*0, t**0], x=letter, spaces=spaces, increasing=increasing)
->>>>>>> 4ddf9786
 
     GF.indet = indeterminant
     GF.char = p
