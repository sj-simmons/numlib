--- conflicted
+++ resolved
@@ -1,8 +1,4 @@
-<<<<<<< HEAD
-from .utils import gcd, lcm, xgcd, sieve, leastdivisor, istrueprime, isprime, factor, factorPR, truephi, phi, truemu, mu, divisors, addorder_, addorder, mulorder_, mulorder, serialize, unserialize, iproduct, affine, affine2
-=======
 from .utils import gcd, lcm, xgcd, sieve, leastdivisor, istrueprime, isprime, factor, factorPR, truephi, phi, truemu, mu, divisors, addorder_, addorder, mulorder_, mulorder, serialize, unserialize, iproduct, affine, affine2, sqrt
->>>>>>> 4ddf9786
 from .quotient_rings import Zmod, ZMod, Zmodp, ZModP, Pmod, FPmod, squareroot, GaloisField
 from .elliptic_curves import EllipticCurve, EllCurve
 
