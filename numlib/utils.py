from __future__ import (
    annotations,
)  # for TYPE_CHECKING to work below; remove Python 3.9?
import os
import pickle
#import copy
import math
import decimal
import functools
import operator
from itertools import combinations, cycle, product, tee
from typing import List, Tuple, cast, TypeVar, Optional, Any, Set, Generator, overload, Union, Iterable
from polylib.polynomial import FPolynomial, Ring, Field

__author__ = "Scott Simmons"
__version__ = "0.2"
__status__ = "Development"
__date__ = "03/24/22"
__copyright__ = """
  Copyright 2014-2021 Scott Simmons

  Licensed under the Apache License, Version 2.0 (the "License");
  you may not use this file except in compliance with the License.
  You may obtain a copy of the License at

    http://www.apache.org/licenses/LICENSE-2.0

  Unless required by applicable law or agreed to in writing, software
  distributed under the License is distributed on an "AS IS" BASIS,
  WITHOUT WARRANTIES OR CONDITIONS OF ANY KIND, either express or implied.
  See the License for the specific language governing permissions and
  limitations under the License.
"""
__license__ = "Apache 2.0"

# def gcd(a: int, b: int) -> int:
#    if b == 0:
#        return abs(a)
#
#    return abs(b) if a % b == 0 else gcd(b, a % b)

#R = TypeVar("R", bound=Ring[Any])
#F = TypeVar("F", bound=Field[None])
F = TypeVar("F", bound=Field)
#FPoly = FPolynomial[F]

#Don't do this; can't use generic types in TypeVar's
#Euclidean = TypeVar('Euclidean', int, 'FPolynomial[Field]')
<<<<<<< HEAD
=======
#Euclidean = TypeVar('Euclidean', int, 'FPolynomial[F]') # type: ignore[valid-type]
>>>>>>> 4b2949b6

@overload
def gcd(a: int, b: int) -> int: ...
@overload
def gcd(a: FPolynomial[F], b: FPolynomial[F]) -> FPolynomial[F]: ...
<<<<<<< HEAD
def gcd(a, b):
=======
def gcd(a: Any, b: Any) -> Any:
#def gcd(a: Euclidean, b: Euclidean) -> Euclidean:
>>>>>>> 4b2949b6
    """Return a greatest common divisor of a and b.

    If the arguments are ints, this returns either the usual, positive
    greatest common divisor, or its negative. So, recover the usual gcd
    with abs(gcd(a,b)).

    For polynomials over a field, greatest common divisors are defined
    only up to multiplication by a unit in the field; this function
    returns one of them, which you can then make monic, if you wish.

    Examples:

        For integers:

        >>> gcd(15, -35)
        -5

        Polynomials are assumed to be defined using the polylib library:

        >>> from polylib import FPolynomial
        >>> from numlib import Zmod
        >>> GF = Zmod(43)  # a finite field
        >>> x = FPolynomial([0, GF(1)])  # indeterimant for Z/34Z[x]
        >>> p1 = 33 * (x - 3) * (7 * x + 6) * (5 * x**4 - 9)
        >>> p2 = 100 * (x - 8) * (7 * x + 6) * (x**2 - 11)
        >>> print('p1 = '+str(p1)); print('p2 = '+str(p2))
        p1 = 14 - 17x - 15x^2 - 3x^4 + 19x^5 - 6x^6
        p2 = -4 + 3x + 13x^2 - 12x^3 + 12x^4
        >>> g = gcd(p1, p2)
        >>> print(g)  # a gcd
        -13 - 8x
        >>> print(g * g[-1]**-1)  # the unique monic gcd
        7 + x

        >>> from numlib import GaloisField
        >>> GF = GaloisField(2, 3)
        >>> t = GF()
        >>> p1 = 33 * (t - 3) * (7 * t + 6) * (5 * t**4 - 9)
        >>> p2 = 100 * (t - 8) * (7 * t + 6) * (t**2 - 11)
        >>> print(gcd(p1, p2))
        t+1

        >>> GF = GaloisField(43)
        >>> t = GF()
        >>> p1 = 33 * (t - 3) * (7 * t + 6) * (5*t**4 - 9)
        >>> p2 = 100 * (t - 8) * (7 * t + 6) * (t**2 - 11)
        >>> print(gcd(p1, p2))
        -4
    """
    if b == 0:
        return a

    return b if a % b == 0 else gcd(b, a % b)


@overload
def lcm(a: int, b: int) -> int: ...
@overload
def lcm(a: FPolynomial[F], b: FPolynomial[F]) -> FPolynomial[F]: ...
<<<<<<< HEAD
def lcm(a, b):
=======
def lcm(a: Any, b: Any) -> Any:
>>>>>>> 4b2949b6
    """Return a least common multiple of a and b.

    Examples:

        >>> from polylib import FPolynomial
        >>> from numlib import Zmod
        >>> GF = Zmod(43)  # a finite field
        >>> x = FPolynomial([0, GF(1)])  # indeterimant for Z/34Z[x]
        >>> p1 = 33 * (x - 3) * (7 * x + 6) * (5*x**3 - 9)
        >>> p2 = 100 * (x - 8) * (7 * x + 6) * (x**2 - 11)
        >>> print(lcm(p1,p2))
        14 - 8x + x^2 + 4x^3 + x^4 - 20x^5 + 20x^6 + 12x^7 - 3x^8
    """
    return (a * b) // gcd(a, b)


@overload
def xgcd(a: int, b: int) -> Tuple[int, ...]: ...

@overload
def xgcd(a: FPolynomial[F], b: FPolynomial[F]) -> Tuple[FPolynomial[F], ...]: ...

<<<<<<< HEAD
def xgcd(a, b):
=======
def xgcd(a: Any, b: Any) -> Any:
>>>>>>> 4b2949b6
    """Return tuple (gcd(a,b), s, t) satisfying gcd(a,b) = s*a + t*b.

    This works as expected for ints, but also with polynomials defined
    over fields.

    Examples:

        Polynomials are assumed to be defined using the polylib library.

        >>> from polylib import FPolynomial
        >>> from numlib import Zmod

        >>> GF = Zmod(43)  # a finite field
        >>> x = FPolynomial([0, GF(1)])  # indeterimant for Z/34Z[x]
        >>> p1 = 8 + 100*x**2 + x**4; p2 = 30 + 26*x**3
        >>> print('p1 = '+str(p1)+';  p2 = '+str(p2))
        p1 = 8 + 14x^2 + x^4;  p2 = -13 - 17x^3
        >>> print(",  ".join([str(poly) for poly in xgcd(p1, p2)]))
        -3,  -1 + 2x + 7x^2,  -7 - 12x - 10x^2 + 8x^3

        >>> from fractions import Fraction    # generate polynomials
        >>> x = FPolynomial([0, Fraction(1)]) # over the rationals
        >>> p1 = 5*x+Fraction(7,3)*x**2
        >>> p2 = Fraction(1,11)*x+x**2+x**5
        >>> print('p1 = '+str(p1)+';  p2 = '+str(p2))
        p1 = 5x + 7/3x^2;  p2 = 1/11x + x^2 + x^5
        >>> print(",  ".join([str(poly) for poly in xgcd(p1, p2)]))
        502681/26411x,  9096/2401 - 675/343x + 45/49x^2 - 3/7x^3,  1
    """
    s0 = 1; s1 = 0
    t0 = 0; t1 = 1
    while True:
        quot = -(a // b)
        a = a % b
        s0 += quot * s1
        t0 += quot * t1
        if a == 0:
            return (b,s1,t1)
        quot = -(b // a)
        b = b % a
        s1 += quot * s0
        t1 += quot * t0
        if b == 0:
            return (a,s0,t0)

def sieve(n: int = 1000000) -> Tuple[int, ...]:
    """Return list of primes <= n.

    Uses Sieve of Eratosthenes.
    """
    assert n >= 1
    primes = []
    sieve = [True] * (n + 1)
    for p in range(2, n + 1):
        if sieve[p]:
            primes.append(p)
            for i in range(p * p, n + 1, p):
                sieve[i] = False
    return tuple(primes)


def leastdivisor(n: int) -> int:
    """Return smallest prime factor > 1 of n > 1.

    Examples:

        >>> leastdivisor(143)
        11
        >>> leastdivisor(2027)
        2027
    """
    assert n > 1
    for p in sieve(int(decimal.Decimal(n).sqrt() + 1)):
        if n % p == 0:
            return p
    return n


def istrueprime(n: int) -> bool:
    """Return True/False according to whether a positive int n  is prime.

    This is slow for very large n.

    Examples:

        >>> istrueprime(2027)
        True
        >>> istrueprime(2027*2017)
        False
    """
    return n > 1 and leastdivisor(n) == n


def isprime(n: int) -> bool:
    """Return True/False according to whether n is likely prime.

    Uses a variety of pseudoprime tests. This is fast.

    Examples:

        >>> isprime(2027)
        True
        >>> isprime(2027*2017)
        False
        >>> isprime(258001471497710271176990892852404413747)
        True
    """
    assert n >= 1
    if n in [2, 3, 5, 7, 11, 13, 17, 19, 23, 29]:
        return True
    return isprimeE(n, 2) and isprimeE(n, 3) and isprimeE(n, 5)


def isprimeF(n: int, b: int) -> bool:
    """True if n is prime or a Fermat pseudoprime to base b."""

    return pow(b, n - 1, n) == 1


def isprimeE(n: int, b: int) -> bool:
    """True if n is prime or an Euler pseudoprime to base b."""

    if not isprimeF(n, b):
        return False
    r = n - 1
    while r % 2 == 0:
        r //= 2
    c = pow(b, r, n)
    if c == 1:
        return True
    while True:
        if c == 1:
            return False
        if c == n - 1:
            return True
        c = pow(c, 2, n)


def factor_(n: int) -> int:
    """Return, with fair likelihood of success, a prime factor of n.

    Example:

        >>> factor_(8) == factor_(4) == 2
        True
    """

    assert n > 1
    if isprime(n):
        return n
    for fact in [2, 3, 5, 7, 11, 13, 17, 19, 23, 29]:
        if n % fact == 0:
            return fact
    return factorPR(n)


def factor(n: int) -> List[int]:
    """Return, with fair likelihood of success, the prime factors of n.

    Examples:

        >>> factor(2017*2027*12353948231)  # product of primes
        [2017, 2027, 12353948231]
        >>> factor(2017**4*(2027*12353948231)**2)
        [2017, 2017, 2017, 2017, 2027, 2027, 12353948231, 12353948231]
    """

    assert n > 1
    if isprime(n):
        return [n]
    fact = factor_(n)
    assert fact != 1, "Unable to factor " + str(n)
    if isprime(fact):
        facts = [fact] + factor(n // fact)
    else:
        facts = factor(fact) + factor(n // fact)
    facts.sort()
    return facts


def factorPR(n: int) -> int:
    """Return a factor of n using the Pollard Rho method.

    The return value is 1, if n is prime, and a non-trivial factor,
    otherwise.  Note: This method will occasionally fail to find a
    non-trivial factor when one exists.

    Examples:

        >>> factorPR(2017*2027*12353948231)  # product of primes
        2017
        >>> factorPR(8) == factorPR(4) == 2  # fails
        False
    """
    numsteps = 2 * int(decimal.Decimal(n).sqrt().sqrt())
    for slow in [2, 3, 4, 6]:
        fast = slow
        for _ in range(numsteps):
            slow = (slow * slow + 1) % n
            fast = (fast * fast + 1) % n
            fast = (fast * fast + 1) % n
            g = math.gcd(fast - slow, n)
            if g != 1:
                if g == n:
                    break
                else:
                    return g
    return 1


def truephi(n: int) -> int:
    """Return the number of positive integers less than and coprime to n.

    This computes Euler's totient function. Group theoretically, phi(n) is
    the order of (Z/nZ)^*, the multiplicative group of units in the ring,
    Z/nZ, of integers modulo n.

    Slow for very large n.

    Examples:

        >>> truephi(2**10-1)
        600
    """
    assert n > 1
    phi_ = 1
    prevfact = 1
    while n > 1:
        fact = leastdivisor(n)
        n //= fact
        if fact == prevfact:
            phi_ *= fact
        else:
            phi_ *= fact - 1
            prevfact = fact
    return phi_


def phi(n: int) -> int:
    """Return the number of positive integers less than and coprime to n.

    This computes Euler's totient function. Group theoretically, phi(n) is
    the order of (Z/nZ)^*, the multiplicative group of units in the ring,
    Z/nZ, of integers modulo n.

    Fast but, technically, can fail.

    Examples:

        >>> phi(2**10-1)
        600
    """
    assert n > 1
    factors = factor(n)
    factors.sort()
    phi_ = 1
    prevfact = 1
    for fact in factors:
        if fact == prevfact:
            phi_ *= fact
        else:
            phi_ *= fact - 1
            prevfact = fact
    return phi_


def mu(n: int) -> int:
    """Return the value of the Moebius function on n.

    Examples:

        >>> mu(3*5*2)
        -1
        >>> mu(3*5*2*17)
        1
        >>> mu(3*3*5*2)
        0
        >>> mu(1)
        1
        >>> mu(5)
        -1
        >>> mu(2**10-1)
        -1
    """
    if n == 1:
        return 1
    else:
        facts = factor(n)
        len_ = len(facts)
        if len(set(facts)) < len_:
            return 0
        return cast(int, (-1) ** len_)


def truemu(n: int) -> int:
    """Return the value of the Moebius function on n.

    Examples:

        >>> truemu(3*5*2)
        -1
        >>> truemu(3*5*2*17)
        1
        >>> truemu(3*3*5*2)
        0
        >>> truemu(1)
        1
        >>> truemu(5)
        -1
        >>> truemu(2**10-1)
        -1
    """
    if n == 1:
        return 1
    else:
        # return -reduce(add, [mu(d) for d in range(2, n) if n % d == 0], 1)
        # below is faster (for all n?)
        count = 1
        prevfact = leastdivisor(n)
        n //= prevfact
        while n > 1:
            factor = leastdivisor(n)
            if prevfact == factor:
                return 0
            count += 1
            n //= factor
            prevfact = factor
        return cast(int, (-1) ** count)


def divisors_(n: int) -> Generator[int, None, None]:
    """Return all divisors greater than 1.

    Examples:

        >>> list(divisors(7))
        [7]
        >>> list(divisors(12))
        [2, 3, 4, 6, 12]
    """
    facts = factor(n)
    for r in range(1, len(facts) + 1):
        for fact in set(combinations(facts, r)):
            yield functools.reduce(operator.mul, fact, 1)


def divisors(n: int) -> List[int]:
    """Return sorted, increasing list of divisors > 1."""

    return sorted(list(divisors_(n)))


#def addorder_(element: Ring[Any], possible_orders: List[int]) -> int:
def addorder_(element: Ring, possible_orders: List[int]) -> int:
    """Helper for addorder that accepts a list of possible orders.

    Args:

        element: An immutable element of an additive group.

        possible_orders: List of possible orders sorted and in
            increasing order.

    Returns:

        (int). The additive order.
    """
    identity = 0 * element
    if element == identity:
        return 1
    #accum = copy.copy(element)
    accum = element
    prev_divisor = 1
    for divisor in possible_orders[:-1]:
        accum += (divisor - prev_divisor) * element
        if accum == identity:
            return divisor
        prev_divisor = divisor
    return possible_orders[-1]


#def addorder(element: Ring[Any], exponent: Optional[int] = None) -> int:
def addorder(element: Ring, exponent: Optional[int] = None) -> int:
    """Return the additive order of element.

    Args:

        element: An immutable element in an additive group.

        exponent: An integer such that n*element is the additive
            identity.

    Returns:

        (int). The additive order of element.

    If exponent is not None, this is O(order) in the order of element.

    If a (minimal) exponent is provided, this is O(log2(order)) where
    the constant is larger for smoother and (lees efficient) exponents.
    This assumes that mulitiplication by n in the ambient group is
    O(log2(n)).

    Examples:

        >>> from numlib import Zmod
        >>> R = Zmod(24)
        >>> addorder(R(5))
        24
        >>> addorder(R(2))
        12

        Find the order of an element of an Elliptic Curve:

        >>> from numlib import GaloisField, EllCurve
        >>> from polylib import FPolynomial
        >>> F = GaloisField(7, 3)  # GaloisField of order 7^3
        >>> print(F)
        Z/7[t]/<t^3+3t^2-3>
        >>> t = F([0,1])  # generator of the unit group of GF(7^3)
        >>> E = EllCurve(t+1, t**2)
        >>> E  # An elliptic curve over GF(7^3)
        y^2 = x^3 + (t+1)x + (t^2) over Z/7[t]/<t^3+3t^2-3>

        Let us check that E is non-singular:

        >>> E.disc
        -3t^2+3t-1 + <t^3+3t^2-3>

        Given that (2+2t+2t^2, 1+3t-t^2) is a point on the curve, let
        us compute its order:

        >>> pt = E(2 + 2*t - 2*t**2, 1 + 3*t - t**2)
        >>> addorder(pt)
        339

        This curve, in fact, consists of 339 points (and so is cyclic).
        If we know the order of the curve then we should use that fact
        (since, then, addorder is O(log(order)) instead of O(order)):

        >>> from numlib import affine
        >>> for pt in affine(E):
        ...     addorder(pt, 339)
        ...     break
        ...
        113
    """
    if exponent:
        return addorder_(element, divisors(exponent))
    else:
        identity = 0 * element
        #accum = copy.copy(element)
        accum = element
        order = 1
        while accum != identity:
            order += 1
            accum += element
        return order


#def mulorder_(element: Ring[Any], possible_orders: List[int]) -> int:
def mulorder_(element: Ring, possible_orders: List[int]) -> int:
    """Helper for mulorder that accepts a list of possible orders.

    Args:

        element: An immutable element of a multiplicative group.

        possible_orders: List of possible orders sorted and in
            increasing order.

    Returns:

        (int). The multiplicative order.
    """
    identity = element**0
    if element == identity:
        return 1
    #accum = copy.copy(element)
    accum = element
    prev_divisor = 1
    for divisor in possible_orders[:-1]:
        accum *= cast(Ring, element ** (divisor - prev_divisor))
        if accum == identity:
            return divisor
        prev_divisor = divisor
    return possible_orders[-1]


#def mulorder(element: Ring[Any], exponent: Optional[int] = None) -> int:
def mulorder(element: Ring, exponent: Optional[int] = None) -> int:
    """Return the order of element.

    Args:

        element: An immutable element in an multiplicative group.

        exponent: An integer such that n*element is the multiplicative
            identity.

    Returns:

        (int). The multiplicative order of element.

    If exponent is not None, this is O(order) in the order of element.

    If a (minimal) exponent is provided, this is O(log2(order)) where
    the constant is larger for smoother (and less efficient) exponents.
    This assumes that exponentiation by n in the ambient group is
    O(log2(n)).

    Examples:

        >>> from numlib import Zmod
        >>> R = Zmod(24)
        >>> mulorder(R(5), phi(24))
        2
        >>> R = Zmod(60)
        >>> mulorder(R(7), phi(60))
        4
        >>> R = Zmod(60)
        >>> mulorder(R(7))
        4

        Find the order of an element in a Galois field:

        >>> from polylib import FPolynomial
        >>> from numlib import Zmod, FPmod
        >>> PF = Zmod(13)   # The primefield is Z/13Z.
        >>> irred = FPolynomial([PF(1)]*5, 't')  # 1+t+t^2+t^3+t^4
        >>> GF = FPmod(irred)  #  Galois field of order 13^4

        Let us check if irred is primitive for GF:

        >>> t = GF((0, 1))  # t + <1 + t + t^2 + t^3 + t^4>
        >>> mulorder(t, 13**4-1)
        5

        No, t is not a generator of the unit group of GF(13^4)
        and so 1+x+x^2+x^3+x^4 is not a primitive polynomial for
        GF(13^4). This is not surprising: any time that we quot-
        ient by an irreducible of the form 1+x+x^2+...+x^n, we
        have

         x^(n+1) = x*x^n = -x (x^(n-1)+ x^(n-2)+ ... + x^2 + x)
                         = - x^n - x^(n-1) - ... - x^2 - x
                         = 1.

        Let us check that the irreducible 4+3x^2+x^3 in Z/7Z[x]
        is primitive for GF(7^3):

        >>> PF = Zmod(7)   # The primefield is Z/7Z.
        >>> t = FPolynomial((0, PF(1)), 't')
        >>> irred = 4 + 3*t**2 + t**3
        >>> GF = FPmod(irred)  #  Galois field of order 7^3
        >>> t = GF(t)
        >>> mulorder(t, 7**3-1) == 7**3-1
        True
    """
    if exponent:
        return mulorder_(element, divisors(exponent))
    else:
        identity = element**0
        #accum = copy.copy(element)
        accum = element
        order = 1
        while accum != identity:
            order += 1
            accum *= element
        return order


#def iproduct(*iterables: Iterable, repeat: int = 1) -> Generator[Tuple[Any, ...], None, None]:
def iproduct(*iterables: Any, repeat: int = 1) -> Generator[Tuple[Any, ...], None, None]:
    """Cartesian product of large or infinite iterables (per MarkCBell)

    Examples:

        >>> print(list(iproduct(range(2), range(2))))
        [(0, 0), (1, 0), (0, 1), (1, 1)]
        >>> print(list(iproduct(range(2), repeat=2)))
        [(0, 0), (1, 0), (0, 1), (1, 1)]
        >>> list1 = list(iproduct(range(2), range(2), repeat=2))
        >>> list2 = list(iproduct(range(2), repeat=4))
        >>> list1 == list2
        True
    """
    iterables_ = [
        item
        for row in zip(*(tee(iterable, repeat) for iterable in iterables))
        for item in row
    ]
    N = len(iterables_)
    saved: List[List[Any]] = [[] for _ in range(N)]  # All the items we've seen.
    exhausted: Set[int] = set() # Set of indices of iterables that're exhausted.
    for i in cycle(range(N)):
        if i in exhausted:  # Just to avoid repeatedly hitting that exception.
            continue
        try:
            item = next(iterables_[i])
            yield from product(*saved[:i], [item], *saved[i + 1 :]) # Finite prod.
            saved[i].append(item)
        except StopIteration:
            exhausted.add(i)
            if (
                not saved[i] or len(exhausted) == N
            ):  # Product is empty or all iterables exhausted.
                return
    yield ()  # There are no iterables.

def serialize(obj: object, filename: str, directory: str = ".") -> None:
    filename = "".join(c for c in filename if c.isalnum())
    if os.path.exists(directory + "/" + filename):
        raise ValueError(f"file {directory}/{filename} exists")
    print("serializing", filename, "to", directory)
    pickle.dump(obj, open(directory + "/" + filename, "wb"))


def unserialize(filename: str, directory: str = ".") -> object:
    filename = "".join(c for c in filename if c.isalnum())
    if not os.path.exists(directory + "/" + filename):
        raise ValueError(f"file {directory}/{filename} does not exist")
    print("unserializing", filename, "from", directory)
    return pickle.load(open(directory + "/" + filename, "rb"))


if __name__ == "__main__":

    import doctest
    doctest.testmod()<|MERGE_RESOLUTION|>--- conflicted
+++ resolved
@@ -9,7 +9,7 @@
 import functools
 import operator
 from itertools import combinations, cycle, product, tee
-from typing import List, Tuple, cast, TypeVar, Optional, Any, Set, Generator, overload, Union, Iterable
+from typing import cast, TypeVar, Optional, Any, Generator, overload, Iterable
 from polylib.polynomial import FPolynomial, Ring, Field
 
 __author__ = "Scott Simmons"
@@ -46,21 +46,14 @@
 
 #Don't do this; can't use generic types in TypeVar's
 #Euclidean = TypeVar('Euclidean', int, 'FPolynomial[Field]')
-<<<<<<< HEAD
-=======
 #Euclidean = TypeVar('Euclidean', int, 'FPolynomial[F]') # type: ignore[valid-type]
->>>>>>> 4b2949b6
 
 @overload
 def gcd(a: int, b: int) -> int: ...
 @overload
 def gcd(a: FPolynomial[F], b: FPolynomial[F]) -> FPolynomial[F]: ...
-<<<<<<< HEAD
-def gcd(a, b):
-=======
 def gcd(a: Any, b: Any) -> Any:
 #def gcd(a: Euclidean, b: Euclidean) -> Euclidean:
->>>>>>> 4b2949b6
     """Return a greatest common divisor of a and b.
 
     If the arguments are ints, this returns either the usual, positive
@@ -115,16 +108,11 @@
 
     return b if a % b == 0 else gcd(b, a % b)
 
-
 @overload
 def lcm(a: int, b: int) -> int: ...
 @overload
 def lcm(a: FPolynomial[F], b: FPolynomial[F]) -> FPolynomial[F]: ...
-<<<<<<< HEAD
-def lcm(a, b):
-=======
 def lcm(a: Any, b: Any) -> Any:
->>>>>>> 4b2949b6
     """Return a least common multiple of a and b.
 
     Examples:
@@ -140,18 +128,11 @@
     """
     return (a * b) // gcd(a, b)
 
-
 @overload
-def xgcd(a: int, b: int) -> Tuple[int, ...]: ...
-
+def xgcd(a: int, b: int) -> tuple[int, ...]: ...
 @overload
-def xgcd(a: FPolynomial[F], b: FPolynomial[F]) -> Tuple[FPolynomial[F], ...]: ...
-
-<<<<<<< HEAD
-def xgcd(a, b):
-=======
+def xgcd(a: FPolynomial[F], b: FPolynomial[F]) -> tuple[FPolynomial[F], ...]: ...
 def xgcd(a: Any, b: Any) -> Any:
->>>>>>> 4b2949b6
     """Return tuple (gcd(a,b), s, t) satisfying gcd(a,b) = s*a + t*b.
 
     This works as expected for ints, but also with polynomials defined
@@ -197,7 +178,7 @@
         if b == 0:
             return (a,s0,t0)
 
-def sieve(n: int = 1000000) -> Tuple[int, ...]:
+def sieve(n: int = 1000000) -> tuple[int, ...]:
     """Return list of primes <= n.
 
     Uses Sieve of Eratosthenes.
@@ -308,7 +289,7 @@
     return factorPR(n)
 
 
-def factor(n: int) -> List[int]:
+def factor(n: int) -> list[int]:
     """Return, with fair likelihood of success, the prime factors of n.
 
     Examples:
@@ -498,14 +479,14 @@
             yield functools.reduce(operator.mul, fact, 1)
 
 
-def divisors(n: int) -> List[int]:
+def divisors(n: int) -> list[int]:
     """Return sorted, increasing list of divisors > 1."""
 
     return sorted(list(divisors_(n)))
 
 
-#def addorder_(element: Ring[Any], possible_orders: List[int]) -> int:
-def addorder_(element: Ring, possible_orders: List[int]) -> int:
+#def addorder_(element: Ring[Any], possible_orders: list[int]) -> int:
+def addorder_(element: Ring, possible_orders: list[int]) -> int:
     """Helper for addorder that accepts a list of possible orders.
 
     Args:
@@ -612,8 +593,8 @@
         return order
 
 
-#def mulorder_(element: Ring[Any], possible_orders: List[int]) -> int:
-def mulorder_(element: Ring, possible_orders: List[int]) -> int:
+#def mulorder_(element: Ring[Any], possible_orders: list[int]) -> int:
+def mulorder_(element: Ring, possible_orders: list[int]) -> int:
     """Helper for mulorder that accepts a list of possible orders.
 
     Args:
@@ -724,8 +705,8 @@
         return order
 
 
-#def iproduct(*iterables: Iterable, repeat: int = 1) -> Generator[Tuple[Any, ...], None, None]:
-def iproduct(*iterables: Any, repeat: int = 1) -> Generator[Tuple[Any, ...], None, None]:
+#def iproduct(*iterables: Iterable, repeat: int = 1) -> Generator[tuple[Any, ...], None, None]:
+def iproduct(*iterables: Any, repeat: int = 1) -> Generator[tuple[Any, ...], None, None]:
     """Cartesian product of large or infinite iterables (per MarkCBell)
 
     Examples:
@@ -745,8 +726,8 @@
         for item in row
     ]
     N = len(iterables_)
-    saved: List[List[Any]] = [[] for _ in range(N)]  # All the items we've seen.
-    exhausted: Set[int] = set() # Set of indices of iterables that're exhausted.
+    saved: list[list[Any]] = [[] for _ in range(N)]  # All the items we've seen.
+    exhausted: set[int] = set() # Set of indices of iterables that're exhausted.
     for i in cycle(range(N)):
         if i in exhausted:  # Just to avoid repeatedly hitting that exception.
             continue
